// Copyright (c) Microsoft Corporation. All rights reserved.
// Licensed under the MIT License. See License.txt in the project root for
// license information.
//
// Code generated by Microsoft (R) AutoRest Code Generator 1.0.0.0
// Changes may cause incorrect behavior and will be lost if the code is
// regenerated.

namespace Microsoft.Azure.Management.Network.Models
{
    using Azure;
    using Management;
    using Network;
    using Rest;
    using Rest.Serialization;
    using Newtonsoft.Json;
    using System.Linq;

    /// <summary>
    /// Peering in an ExpressRouteCircuit resource.
    /// </summary>
    [JsonTransformation]
    public partial class ExpressRouteCircuitPeering : SubResource
    {
        /// <summary>
        /// Initializes a new instance of the ExpressRouteCircuitPeering class.
        /// </summary>
        public ExpressRouteCircuitPeering() { }

        /// <summary>
        /// Initializes a new instance of the ExpressRouteCircuitPeering class.
        /// </summary>
        /// <param name="id">Resource ID.</param>
        /// <param name="peeringType">The PeeringType. Possible values are:
        /// 'AzurePublicPeering', 'AzurePrivatePeering', and
        /// 'MicrosoftPeering'. Possible values include: 'AzurePublicPeering',
        /// 'AzurePrivatePeering', 'MicrosoftPeering'</param>
        /// <param name="state">The state of peering. Possible values are:
        /// 'Disabled' and 'Enabled'. Possible values include: 'Disabled',
        /// 'Enabled'</param>
        /// <param name="azureASN">The Azure ASN.</param>
        /// <param name="peerASN">The peer ASN.</param>
        /// <param name="primaryPeerAddressPrefix">The primary address
        /// prefix.</param>
        /// <param name="secondaryPeerAddressPrefix">The secondary address
        /// prefix.</param>
        /// <param name="primaryAzurePort">The primary port.</param>
        /// <param name="secondaryAzurePort">The secondary port.</param>
        /// <param name="sharedKey">The shared key.</param>
        /// <param name="vlanId">The VLAN ID.</param>
        /// <param name="microsoftPeeringConfig">The Microsoft peering
        /// configuration.</param>
        /// <param name="routeFilter">The reference of the RouteFilter
        /// resource.</param>
        /// <param name="stats">Gets peering stats.</param>
        /// <param name="provisioningState">Gets the provisioning state of the
        /// public IP resource. Possible values are: 'Updating', 'Deleting',
        /// and 'Failed'.</param>
        /// <param name="gatewayManagerEtag">The GatewayManager Etag.</param>
        /// <param name="lastModifiedBy">Gets whether the provider or the
        /// customer last modified the peering.</param>
        /// <param name="routeFilter">The reference of the RouteFilter
        /// resource.</param>
        /// <param name="name">Gets name of the resource that is unique within
        /// a resource group. This name can be used to access the
        /// resource.</param>
        /// <param name="etag">A unique read-only string that changes whenever
        /// the resource is updated.</param>
<<<<<<< HEAD
        public ExpressRouteCircuitPeering(string id = default(string), string peeringType = default(string), string state = default(string), int? azureASN = default(int?), int? peerASN = default(int?), string primaryPeerAddressPrefix = default(string), string secondaryPeerAddressPrefix = default(string), string primaryAzurePort = default(string), string secondaryAzurePort = default(string), string sharedKey = default(string), int? vlanId = default(int?), ExpressRouteCircuitPeeringConfig microsoftPeeringConfig = default(ExpressRouteCircuitPeeringConfig), ExpressRouteCircuitStats stats = default(ExpressRouteCircuitStats), string provisioningState = default(string), string gatewayManagerEtag = default(string), string lastModifiedBy = default(string), RouteFilter routeFilter = default(RouteFilter), string name = default(string), string etag = default(string))
=======
        public ExpressRouteCircuitPeering(string id = default(string), string peeringType = default(string), string state = default(string), int? azureASN = default(int?), int? peerASN = default(int?), string primaryPeerAddressPrefix = default(string), string secondaryPeerAddressPrefix = default(string), string primaryAzurePort = default(string), string secondaryAzurePort = default(string), string sharedKey = default(string), int? vlanId = default(int?), ExpressRouteCircuitPeeringConfig microsoftPeeringConfig = default(ExpressRouteCircuitPeeringConfig), RouteFilter routeFilter = default(RouteFilter), ExpressRouteCircuitStats stats = default(ExpressRouteCircuitStats), string provisioningState = default(string), string gatewayManagerEtag = default(string), string lastModifiedBy = default(string), string name = default(string), string etag = default(string))
>>>>>>> 4d30f2de
            : base(id)
        {
            PeeringType = peeringType;
            State = state;
            AzureASN = azureASN;
            PeerASN = peerASN;
            PrimaryPeerAddressPrefix = primaryPeerAddressPrefix;
            SecondaryPeerAddressPrefix = secondaryPeerAddressPrefix;
            PrimaryAzurePort = primaryAzurePort;
            SecondaryAzurePort = secondaryAzurePort;
            SharedKey = sharedKey;
            VlanId = vlanId;
            MicrosoftPeeringConfig = microsoftPeeringConfig;
            RouteFilter = routeFilter;
            Stats = stats;
            ProvisioningState = provisioningState;
            GatewayManagerEtag = gatewayManagerEtag;
            LastModifiedBy = lastModifiedBy;
            RouteFilter = routeFilter;
            Name = name;
            Etag = etag;
        }

        /// <summary>
        /// Gets or sets the PeeringType. Possible values are:
        /// 'AzurePublicPeering', 'AzurePrivatePeering', and
        /// 'MicrosoftPeering'. Possible values include: 'AzurePublicPeering',
        /// 'AzurePrivatePeering', 'MicrosoftPeering'
        /// </summary>
        [JsonProperty(PropertyName = "properties.peeringType")]
        public string PeeringType { get; set; }

        /// <summary>
        /// Gets or sets the state of peering. Possible values are: 'Disabled'
        /// and 'Enabled'. Possible values include: 'Disabled', 'Enabled'
        /// </summary>
        [JsonProperty(PropertyName = "properties.state")]
        public string State { get; set; }

        /// <summary>
        /// Gets or sets the Azure ASN.
        /// </summary>
        [JsonProperty(PropertyName = "properties.azureASN")]
        public int? AzureASN { get; set; }

        /// <summary>
        /// Gets or sets the peer ASN.
        /// </summary>
        [JsonProperty(PropertyName = "properties.peerASN")]
        public int? PeerASN { get; set; }

        /// <summary>
        /// Gets or sets the primary address prefix.
        /// </summary>
        [JsonProperty(PropertyName = "properties.primaryPeerAddressPrefix")]
        public string PrimaryPeerAddressPrefix { get; set; }

        /// <summary>
        /// Gets or sets the secondary address prefix.
        /// </summary>
        [JsonProperty(PropertyName = "properties.secondaryPeerAddressPrefix")]
        public string SecondaryPeerAddressPrefix { get; set; }

        /// <summary>
        /// Gets or sets the primary port.
        /// </summary>
        [JsonProperty(PropertyName = "properties.primaryAzurePort")]
        public string PrimaryAzurePort { get; set; }

        /// <summary>
        /// Gets or sets the secondary port.
        /// </summary>
        [JsonProperty(PropertyName = "properties.secondaryAzurePort")]
        public string SecondaryAzurePort { get; set; }

        /// <summary>
        /// Gets or sets the shared key.
        /// </summary>
        [JsonProperty(PropertyName = "properties.sharedKey")]
        public string SharedKey { get; set; }

        /// <summary>
        /// Gets or sets the VLAN ID.
        /// </summary>
        [JsonProperty(PropertyName = "properties.vlanId")]
        public int? VlanId { get; set; }

        /// <summary>
        /// Gets or sets the Microsoft peering configuration.
        /// </summary>
        [JsonProperty(PropertyName = "properties.microsoftPeeringConfig")]
        public ExpressRouteCircuitPeeringConfig MicrosoftPeeringConfig { get; set; }

        /// <summary>
        /// Gets or sets the reference of the RouteFilter resource.
        /// </summary>
        [JsonProperty(PropertyName = "properties.routeFilter")]
        public RouteFilter RouteFilter { get; set; }

        /// <summary>
        /// Gets peering stats.
        /// </summary>
        [JsonProperty(PropertyName = "properties.stats")]
        public ExpressRouteCircuitStats Stats { get; set; }

        /// <summary>
        /// Gets the provisioning state of the public IP resource. Possible
        /// values are: 'Updating', 'Deleting', and 'Failed'.
        /// </summary>
        [JsonProperty(PropertyName = "properties.provisioningState")]
        public string ProvisioningState { get; set; }

        /// <summary>
        /// Gets or sets the GatewayManager Etag.
        /// </summary>
        [JsonProperty(PropertyName = "properties.gatewayManagerEtag")]
        public string GatewayManagerEtag { get; set; }

        /// <summary>
        /// Gets whether the provider or the customer last modified the
        /// peering.
        /// </summary>
        [JsonProperty(PropertyName = "properties.lastModifiedBy")]
        public string LastModifiedBy { get; set; }

        /// <summary>
        /// Gets or sets the reference of the RouteFilter resource.
        /// </summary>
        [JsonProperty(PropertyName = "properties.routeFilter")]
        public RouteFilter RouteFilter { get; set; }

        /// <summary>
        /// Gets name of the resource that is unique within a resource group.
        /// This name can be used to access the resource.
        /// </summary>
        [JsonProperty(PropertyName = "name")]
        public string Name { get; set; }

        /// <summary>
        /// Gets a unique read-only string that changes whenever the resource
        /// is updated.
        /// </summary>
        [JsonProperty(PropertyName = "etag")]
        public string Etag { get; protected set; }

    }
}
<|MERGE_RESOLUTION|>--- conflicted
+++ resolved
@@ -66,11 +66,7 @@
         /// resource.</param>
         /// <param name="etag">A unique read-only string that changes whenever
         /// the resource is updated.</param>
-<<<<<<< HEAD
         public ExpressRouteCircuitPeering(string id = default(string), string peeringType = default(string), string state = default(string), int? azureASN = default(int?), int? peerASN = default(int?), string primaryPeerAddressPrefix = default(string), string secondaryPeerAddressPrefix = default(string), string primaryAzurePort = default(string), string secondaryAzurePort = default(string), string sharedKey = default(string), int? vlanId = default(int?), ExpressRouteCircuitPeeringConfig microsoftPeeringConfig = default(ExpressRouteCircuitPeeringConfig), ExpressRouteCircuitStats stats = default(ExpressRouteCircuitStats), string provisioningState = default(string), string gatewayManagerEtag = default(string), string lastModifiedBy = default(string), RouteFilter routeFilter = default(RouteFilter), string name = default(string), string etag = default(string))
-=======
-        public ExpressRouteCircuitPeering(string id = default(string), string peeringType = default(string), string state = default(string), int? azureASN = default(int?), int? peerASN = default(int?), string primaryPeerAddressPrefix = default(string), string secondaryPeerAddressPrefix = default(string), string primaryAzurePort = default(string), string secondaryAzurePort = default(string), string sharedKey = default(string), int? vlanId = default(int?), ExpressRouteCircuitPeeringConfig microsoftPeeringConfig = default(ExpressRouteCircuitPeeringConfig), RouteFilter routeFilter = default(RouteFilter), ExpressRouteCircuitStats stats = default(ExpressRouteCircuitStats), string provisioningState = default(string), string gatewayManagerEtag = default(string), string lastModifiedBy = default(string), string name = default(string), string etag = default(string))
->>>>>>> 4d30f2de
             : base(id)
         {
             PeeringType = peeringType;
@@ -217,4 +213,4 @@
         public string Etag { get; protected set; }
 
     }
-}
+}