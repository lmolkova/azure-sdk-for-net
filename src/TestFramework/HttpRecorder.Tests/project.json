{
  "version": "1.0.0-*",
  "description": "HttpRecorder.Tests Class Library",
  "authors": [ "Microsoft Corporation" ],
  "tags": [ "" ],
  "projectUrl": "",
  "licenseUrl": "",
  "commands": { "test": "xunit.runner.dnx" },
  "compilationOptions": {
    "delaySign": true,
    "keyFile": "../../../tools/MSSharedLibKey.snk"
  },
  "frameworks": {
    "dnxcore50": {
      "dependencies": {
        "xunit.runner.dnx": "2.1.0-rc1-build204",
        "Microsoft.CSharp": "4.0.1-beta-23516",
        "System.Collections": "4.0.11-beta-23516",
        "System.Linq": "4.0.1-beta-23516",
        "System.Runtime": "4.0.21-beta-23516",
        "System.Threading": "4.0.11-beta-23516"
      }
    }
  },
  "dependencies": {
    "Microsoft.Azure.Test.HttpRecorder": "",
    "Microsoft.Rest.ClientRuntime.Azure.TestFramework": "",
<<<<<<< HEAD
    "Microsoft.Rest.ClientRuntime.Azure": "[3.0.1,4.0)",
=======
    "Microsoft.Rest.ClientRuntime.Azure": "[3.0.2,4.0)",
>>>>>>> 115d93ef
    "xunit": "2.1.0"
  },
  "compileFiles": "../../../tools/DisableTestRunParallel.cs"
}<|MERGE_RESOLUTION|>--- conflicted
+++ resolved
@@ -25,11 +25,7 @@
   "dependencies": {
     "Microsoft.Azure.Test.HttpRecorder": "",
     "Microsoft.Rest.ClientRuntime.Azure.TestFramework": "",
-<<<<<<< HEAD
-    "Microsoft.Rest.ClientRuntime.Azure": "[3.0.1,4.0)",
-=======
     "Microsoft.Rest.ClientRuntime.Azure": "[3.0.2,4.0)",
->>>>>>> 115d93ef
     "xunit": "2.1.0"
   },
   "compileFiles": "../../../tools/DisableTestRunParallel.cs"
