--- conflicted
+++ resolved
@@ -6,14 +6,10 @@
 
 ### Breaking Changes
 
-<<<<<<< HEAD
-- Updated tracing attributes names to conform to OpenTelemetry semantic conventions version to 1.23.0.
+- Updated tracing attributes names to conform to OpenTelemetry semantic conventions version 1.23.0.
 - Suppress client activity creation by Azure clients if it happens in scope of another activity created by an Azure client.
-=======
-- Updated tracing attributes names to conform to OpenTelemetry semantic conventions version 1.23.0.
 - Changed how `ActivitySource` name is constructed for clients that use single-worded activity names (without dot). Now we append provided activity name as is to the client namespace name.
   Previously, provided activity name was omitted and `ActivitySource` name matched provided client namespace.
->>>>>>> f2f704ab
 
 ### Bugs Fixed
 
