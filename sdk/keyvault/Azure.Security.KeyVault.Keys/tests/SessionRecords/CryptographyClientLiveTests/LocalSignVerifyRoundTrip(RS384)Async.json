--- conflicted
+++ resolved
@@ -1,11 +1,7 @@
 {
   "Entries": [
     {
-<<<<<<< HEAD
-      "RequestUri": "https://heathskv.vault.azure.net/keys/1691772276?api-version=7.1-preview",
-=======
       "RequestUri": "https://heathskv.vault.azure.net/keys/1691772276?api-version=7.1",
->>>>>>> 2d11c666
       "RequestMethod": "PUT",
       "RequestHeaders": {
         "Accept": "application/json",
@@ -45,11 +41,7 @@
       }
     },
     {
-<<<<<<< HEAD
-      "RequestUri": "https://heathskv.vault.azure.net/keys/1691772276?api-version=7.1-preview",
-=======
       "RequestUri": "https://heathskv.vault.azure.net/keys/1691772276?api-version=7.1",
->>>>>>> 2d11c666
       "RequestMethod": "PUT",
       "RequestHeaders": {
         "Accept": "application/json",
@@ -127,11 +119,7 @@
       }
     },
     {
-<<<<<<< HEAD
-      "RequestUri": "https://heathskv.vault.azure.net/keys/1691772276/06d88fa541aa4e6a811b26b9d529ce83/verify?api-version=7.1-preview",
-=======
       "RequestUri": "https://heathskv.vault.azure.net/keys/1691772276/2bcf6e1f9905446e9f6308a2cbf95157/verify?api-version=7.1",
->>>>>>> 2d11c666
       "RequestMethod": "POST",
       "RequestHeaders": {
         "Accept": "application/json",
@@ -171,103 +159,6 @@
       "ResponseBody": {
         "value": true
       }
-<<<<<<< HEAD
-    },
-    {
-      "RequestUri": "https://heathskv.vault.azure.net/keys/1691772276?api-version=7.1-preview",
-      "RequestMethod": "DELETE",
-      "RequestHeaders": {
-        "Accept": "application/json",
-        "Authorization": "Sanitized",
-        "Content-Type": "application/json",
-        "traceparent": "00-c4d0c9c8505f514ebf3c8b9d529c12fb-947c5102c1321749-00",
-        "User-Agent": [
-          "azsdk-net-Security.KeyVault.Keys/4.0.0-dev.20190923.1\u002B19f09c2516ea3e7d461309968d8e56c58f954687",
-          "(.NET Core 4.6.27817.01; Microsoft Windows 10.0.18362 )"
-        ],
-        "x-ms-client-request-id": "0cc0b44494010b893a3971e800b0e958",
-        "x-ms-return-client-request-id": "true"
-      },
-      "RequestBody": null,
-      "StatusCode": 200,
-      "ResponseHeaders": {
-        "Cache-Control": "no-cache",
-        "Content-Length": "781",
-        "Content-Type": "application/json; charset=utf-8",
-        "Date": "Mon, 23 Sep 2019 17:56:06 GMT",
-        "Expires": "-1",
-        "Pragma": "no-cache",
-        "Server": "Microsoft-IIS/10.0",
-        "Strict-Transport-Security": "max-age=31536000;includeSubDomains",
-        "X-AspNet-Version": "4.0.30319",
-        "X-Content-Type-Options": "nosniff",
-        "x-ms-keyvault-network-info": "addr=131.107.147.193;act_addr_fam=InterNetwork;",
-        "x-ms-keyvault-region": "westus",
-        "x-ms-keyvault-service-version": "1.1.0.878",
-        "x-ms-request-id": "eaab65d0-c10d-4db7-b5ee-ac1f05c3c294",
-        "X-Powered-By": "ASP.NET"
-      },
-      "ResponseBody": {
-        "recoveryId": "https://heathskv.vault.azure.net/deletedkeys/1691772276",
-        "deletedDate": 1569261367,
-        "scheduledPurgeDate": 1577037367,
-        "key": {
-          "kid": "https://heathskv.vault.azure.net/keys/1691772276/06d88fa541aa4e6a811b26b9d529ce83",
-          "kty": "RSA",
-          "key_ops": [
-            "encrypt",
-            "decrypt",
-            "sign",
-            "verify",
-            "wrapKey",
-            "unwrapKey"
-          ],
-          "n": "x2GrX8BMUN86IYdBa0I9vdeB5e3AWeag0Mx-174PzdU9IwiigZTIYND86PbfIuihrkyreOZ9ZRwgGnvy2RCihSiBwB1NxvBPNuCDFEwwXO-ckyZ_9GeTR-g7J5H76f27Z5qmD4RHrlVVODJo_JdCwXdOfI7CJOmcKRL2zpCjdwWqx2NiOzj27ndGC-3Kym5uCNFeqdGG6t_MfBec8q5MAuhHz5XwfC9vm5eH55j0B03VLfNekVJXmb1UtQTvyBQL4LMLcrhDDh8TeaGIyZY5aMsWLP2kXzoNMdjBEgL3O2yhMK1tpM9C4rZc3DP1F9o6Zt_fagRRhIs9i3ufetffrQ",
-          "e": "AQAB"
-        },
-        "attributes": {
-          "enabled": true,
-          "created": 1569261367,
-          "updated": 1569261367,
-          "recoveryLevel": "Recoverable\u002BPurgeable"
-        }
-      }
-    },
-    {
-      "RequestUri": "https://heathskv.vault.azure.net/deletedkeys/1691772276?api-version=7.1-preview",
-      "RequestMethod": "DELETE",
-      "RequestHeaders": {
-        "Accept": "application/json",
-        "Authorization": "Sanitized",
-        "Content-Type": "application/json",
-        "traceparent": "00-790ab6a0cc97074da4160fdd1edf54ba-0457ac91e5d92647-00",
-        "User-Agent": [
-          "azsdk-net-Security.KeyVault.Keys/4.0.0-dev.20190923.1\u002B19f09c2516ea3e7d461309968d8e56c58f954687",
-          "(.NET Core 4.6.27817.01; Microsoft Windows 10.0.18362 )"
-        ],
-        "x-ms-client-request-id": "4fc7260776bd56fb52835d0c261aeeef",
-        "x-ms-return-client-request-id": "true"
-      },
-      "RequestBody": null,
-      "StatusCode": 204,
-      "ResponseHeaders": {
-        "Cache-Control": "no-cache",
-        "Date": "Mon, 23 Sep 2019 17:56:27 GMT",
-        "Expires": "-1",
-        "Pragma": "no-cache",
-        "Server": "Microsoft-IIS/10.0",
-        "Strict-Transport-Security": "max-age=31536000;includeSubDomains",
-        "X-AspNet-Version": "4.0.30319",
-        "X-Content-Type-Options": "nosniff",
-        "x-ms-keyvault-network-info": "addr=131.107.147.193;act_addr_fam=InterNetwork;",
-        "x-ms-keyvault-region": "westus",
-        "x-ms-keyvault-service-version": "1.1.0.878",
-        "x-ms-request-id": "3699585b-feda-4dac-a161-71d73ff1817a",
-        "X-Powered-By": "ASP.NET"
-      },
-      "ResponseBody": []
-=======
->>>>>>> 2d11c666
     }
   ],
   "Variables": {
