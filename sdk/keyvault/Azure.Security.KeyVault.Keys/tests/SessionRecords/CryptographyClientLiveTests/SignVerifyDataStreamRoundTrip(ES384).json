--- conflicted
+++ resolved
@@ -1,11 +1,7 @@
 {
   "Entries": [
     {
-<<<<<<< HEAD
-      "RequestUri": "https:\u002f\u002fdotnettestvault.vault.azure.net\u002fkeys\u002f586246900\u002fcreate?api-version=7.1-preview",
-=======
       "RequestUri": "https://heathskv.vault.azure.net/keys/586246900/create?api-version=7.1",
->>>>>>> 2d11c666
       "RequestMethod": "POST",
       "RequestHeaders": {
         "Accept": "application/json",
@@ -45,11 +41,7 @@
       }
     },
     {
-<<<<<<< HEAD
-      "RequestUri": "https:\u002f\u002fdotnettestvault.vault.azure.net\u002fkeys\u002f586246900\u002fcreate?api-version=7.1-preview",
-=======
       "RequestUri": "https://heathskv.vault.azure.net/keys/586246900/create?api-version=7.1",
->>>>>>> 2d11c666
       "RequestMethod": "POST",
       "RequestHeaders": {
         "Accept": "application/json",
@@ -107,11 +99,7 @@
       }
     },
     {
-<<<<<<< HEAD
-      "RequestUri": "https:\u002f\u002fdotnettestvault.vault.azure.net\u002fkeys\u002f586246900\u002f7454bb45226141cebd81363213bcf27e\u002fsign?api-version=7.1-preview",
-=======
       "RequestUri": "https://heathskv.vault.azure.net/keys/586246900/4938f493176f4ba89072f9270c548a70/sign?api-version=7.1",
->>>>>>> 2d11c666
       "RequestMethod": "POST",
       "RequestHeaders": {
         "Accept": "application/json",
@@ -153,11 +141,7 @@
       }
     },
     {
-<<<<<<< HEAD
-      "RequestUri": "https:\u002f\u002fdotnettestvault.vault.azure.net\u002fkeys\u002f586246900\u002f7454bb45226141cebd81363213bcf27e\u002fsign?api-version=7.1-preview",
-=======
       "RequestUri": "https://heathskv.vault.azure.net/keys/586246900/4938f493176f4ba89072f9270c548a70/sign?api-version=7.1",
->>>>>>> 2d11c666
       "RequestMethod": "POST",
       "RequestHeaders": {
         "Accept": "application/json",
@@ -199,11 +183,7 @@
       }
     },
     {
-<<<<<<< HEAD
-      "RequestUri": "https:\u002f\u002fdotnettestvault.vault.azure.net\u002fkeys\u002f586246900\u002f7454bb45226141cebd81363213bcf27e\u002fverify?api-version=7.1-preview",
-=======
       "RequestUri": "https://heathskv.vault.azure.net/keys/586246900/4938f493176f4ba89072f9270c548a70/verify?api-version=7.1",
->>>>>>> 2d11c666
       "RequestMethod": "POST",
       "RequestHeaders": {
         "Accept": "application/json",
@@ -245,11 +225,7 @@
       }
     },
     {
-<<<<<<< HEAD
-      "RequestUri": "https:\u002f\u002fdotnettestvault.vault.azure.net\u002fkeys\u002f586246900\u002f7454bb45226141cebd81363213bcf27e\u002fverify?api-version=7.1-preview",
-=======
       "RequestUri": "https://heathskv.vault.azure.net/keys/586246900/4938f493176f4ba89072f9270c548a70/verify?api-version=7.1",
->>>>>>> 2d11c666
       "RequestMethod": "POST",
       "RequestHeaders": {
         "Accept": "application/json",
@@ -289,100 +265,6 @@
       "ResponseBody": {
         "value": true
       }
-<<<<<<< HEAD
-    },
-    {
-      "RequestUri": "https:\u002f\u002fdotnettestvault.vault.azure.net\u002fkeys\u002f586246900?api-version=7.1-preview",
-      "RequestMethod": "DELETE",
-      "RequestHeaders": {
-        "Accept": "application\u002fjson",
-        "Authorization": "Sanitized",
-        "Content-Type": "application\u002fjson",
-        "Request-Id": "|410a2d1c-4e9928bed5806db0.",
-        "User-Agent": [
-          "azsdk-net-Security.KeyVault.Keys\u002f4.0.0-dev.20190809.1\u002bbf6dc88715a5e5de7b8e16b8d21a6608ca39b3f0",
-          "(.NET Core 4.6.27817.01; Microsoft Windows 10.0.18362 )"
-        ],
-        "x-ms-client-request-id": "d1ec659a6ca6c4fb6b6b6886294ece44",
-        "x-ms-return-client-request-id": "true"
-      },
-      "RequestBody": null,
-      "StatusCode": 200,
-      "ResponseHeaders": {
-        "Cache-Control": "no-cache",
-        "Content-Length": "546",
-        "Content-Type": "application\u002fjson; charset=utf-8",
-        "Date": "Fri, 09 Aug 2019 09:44:07 GMT",
-        "Expires": "-1",
-        "Pragma": "no-cache",
-        "Server": "Microsoft-IIS\u002f10.0",
-        "Strict-Transport-Security": "max-age=31536000;includeSubDomains",
-        "X-AspNet-Version": "4.0.30319",
-        "X-Content-Type-Options": "nosniff",
-        "x-ms-keyvault-network-info": "addr=98.237.193.253;act_addr_fam=InterNetwork;",
-        "x-ms-keyvault-region": "westus",
-        "x-ms-keyvault-service-version": "1.1.0.875",
-        "x-ms-request-id": "710a9348-f822-4146-baf6-78be5e939945",
-        "X-Powered-By": "ASP.NET"
-      },
-      "ResponseBody": {
-        "recoveryId": "https:\u002f\u002fdotnettestvault.vault.azure.net\u002fdeletedkeys\u002f586246900",
-        "deletedDate": 1565343847,
-        "scheduledPurgeDate": 1573119847,
-        "key": {
-          "kid": "https:\u002f\u002fdotnettestvault.vault.azure.net\u002fkeys\u002f586246900\u002f7454bb45226141cebd81363213bcf27e",
-          "kty": "EC",
-          "key_ops": [
-            "sign",
-            "verify"
-          ],
-          "crv": "P-384",
-          "x": "LluoctDYAGfr4i06pNAI3NUnqOCXz6GCdW0C26zx_f5MKlYhsfPyCFWw4mRK6CMl",
-          "y": "Xm0TOjRihVGohDWAeAi_xmevPKC3SdGWMwiG-ms3zBdeWMS7eAJLkrPejEYN8ctf"
-        },
-        "attributes": {
-          "enabled": true,
-          "created": 1565343846,
-          "updated": 1565343846,
-          "recoveryLevel": "Recoverable\u002bPurgeable"
-        }
-      }
-    },
-    {
-      "RequestUri": "https:\u002f\u002fdotnettestvault.vault.azure.net\u002fdeletedkeys\u002f586246900?api-version=7.1-preview",
-      "RequestMethod": "DELETE",
-      "RequestHeaders": {
-        "Accept": "application\u002fjson",
-        "Authorization": "Sanitized",
-        "Content-Type": "application\u002fjson",
-        "Request-Id": "|410a2d22-4e9928bed5806db0.",
-        "User-Agent": [
-          "azsdk-net-Security.KeyVault.Keys\u002f4.0.0-dev.20190809.1\u002bbf6dc88715a5e5de7b8e16b8d21a6608ca39b3f0",
-          "(.NET Core 4.6.27817.01; Microsoft Windows 10.0.18362 )"
-        ],
-        "x-ms-client-request-id": "23bc0c80eb4cfce3857023d982cb4a51",
-        "x-ms-return-client-request-id": "true"
-      },
-      "RequestBody": null,
-      "StatusCode": 204,
-      "ResponseHeaders": {
-        "Cache-Control": "no-cache",
-        "Date": "Fri, 09 Aug 2019 09:44:28 GMT",
-        "Expires": "-1",
-        "Pragma": "no-cache",
-        "Server": "Microsoft-IIS\u002f10.0",
-        "Strict-Transport-Security": "max-age=31536000;includeSubDomains",
-        "X-AspNet-Version": "4.0.30319",
-        "X-Content-Type-Options": "nosniff",
-        "x-ms-keyvault-network-info": "addr=98.237.193.253;act_addr_fam=InterNetwork;",
-        "x-ms-keyvault-region": "westus",
-        "x-ms-keyvault-service-version": "1.1.0.875",
-        "x-ms-request-id": "da12d3b8-ea1b-4d0f-92a7-ca8b51da1d7f",
-        "X-Powered-By": "ASP.NET"
-      },
-      "ResponseBody": []
-=======
->>>>>>> 2d11c666
     }
   ],
   "Variables": {
