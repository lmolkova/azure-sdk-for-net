--- conflicted
+++ resolved
@@ -1,11 +1,7 @@
 {
   "Entries": [
     {
-<<<<<<< HEAD
-      "RequestUri": "https:\u002f\u002fdotnettestvault.vault.azure.net\u002fkeys\u002f125853121\u002fcreate?api-version=7.1-preview",
-=======
       "RequestUri": "https://heathskv.vault.azure.net/keys/125853121/create?api-version=7.1",
->>>>>>> 2d11c666
       "RequestMethod": "POST",
       "RequestHeaders": {
         "Accept": "application/json",
@@ -45,11 +41,7 @@
       }
     },
     {
-<<<<<<< HEAD
-      "RequestUri": "https:\u002f\u002fdotnettestvault.vault.azure.net\u002fkeys\u002f125853121\u002fcreate?api-version=7.1-preview",
-=======
       "RequestUri": "https://heathskv.vault.azure.net/keys/125853121/create?api-version=7.1",
->>>>>>> 2d11c666
       "RequestMethod": "POST",
       "RequestHeaders": {
         "Accept": "application/json",
@@ -109,11 +101,7 @@
       }
     },
     {
-<<<<<<< HEAD
-      "RequestUri": "https:\u002f\u002fdotnettestvault.vault.azure.net\u002fkeys\u002f125853121\u002f2e9945ad56af45b1999f9d2a8bd6e438\u002fsign?api-version=7.1-preview",
-=======
       "RequestUri": "https://heathskv.vault.azure.net/keys/125853121/3704afe73b2b4e2dac0ce7da61f40508/sign?api-version=7.1",
->>>>>>> 2d11c666
       "RequestMethod": "POST",
       "RequestHeaders": {
         "Accept": "application/json",
@@ -155,11 +143,7 @@
       }
     },
     {
-<<<<<<< HEAD
-      "RequestUri": "https:\u002f\u002fdotnettestvault.vault.azure.net\u002fkeys\u002f125853121\u002f2e9945ad56af45b1999f9d2a8bd6e438\u002fsign?api-version=7.1-preview",
-=======
       "RequestUri": "https://heathskv.vault.azure.net/keys/125853121/3704afe73b2b4e2dac0ce7da61f40508/sign?api-version=7.1",
->>>>>>> 2d11c666
       "RequestMethod": "POST",
       "RequestHeaders": {
         "Accept": "application/json",
@@ -201,11 +185,7 @@
       }
     },
     {
-<<<<<<< HEAD
-      "RequestUri": "https:\u002f\u002fdotnettestvault.vault.azure.net\u002fkeys\u002f125853121\u002f2e9945ad56af45b1999f9d2a8bd6e438\u002fverify?api-version=7.1-preview",
-=======
       "RequestUri": "https://heathskv.vault.azure.net/keys/125853121/3704afe73b2b4e2dac0ce7da61f40508/verify?api-version=7.1",
->>>>>>> 2d11c666
       "RequestMethod": "POST",
       "RequestHeaders": {
         "Accept": "application/json",
@@ -247,11 +227,7 @@
       }
     },
     {
-<<<<<<< HEAD
-      "RequestUri": "https:\u002f\u002fdotnettestvault.vault.azure.net\u002fkeys\u002f125853121\u002f2e9945ad56af45b1999f9d2a8bd6e438\u002fverify?api-version=7.1-preview",
-=======
       "RequestUri": "https://heathskv.vault.azure.net/keys/125853121/3704afe73b2b4e2dac0ce7da61f40508/verify?api-version=7.1",
->>>>>>> 2d11c666
       "RequestMethod": "POST",
       "RequestHeaders": {
         "Accept": "application/json",
@@ -291,103 +267,6 @@
       "ResponseBody": {
         "value": true
       }
-<<<<<<< HEAD
-    },
-    {
-      "RequestUri": "https:\u002f\u002fdotnettestvault.vault.azure.net\u002fkeys\u002f125853121?api-version=7.1-preview",
-      "RequestMethod": "DELETE",
-      "RequestHeaders": {
-        "Accept": "application\u002fjson",
-        "Authorization": "Sanitized",
-        "Content-Type": "application\u002fjson",
-        "Request-Id": "|410a2d9d-4e9928bed5806db0.",
-        "User-Agent": [
-          "azsdk-net-Security.KeyVault.Keys\u002f4.0.0-dev.20190809.1\u002bbf6dc88715a5e5de7b8e16b8d21a6608ca39b3f0",
-          "(.NET Core 4.6.27817.01; Microsoft Windows 10.0.18362 )"
-        ],
-        "x-ms-client-request-id": "77953563d6ccceaaf9534c6ddc14d2e9",
-        "x-ms-return-client-request-id": "true"
-      },
-      "RequestBody": null,
-      "StatusCode": 200,
-      "ResponseHeaders": {
-        "Cache-Control": "no-cache",
-        "Content-Length": "793",
-        "Content-Type": "application\u002fjson; charset=utf-8",
-        "Date": "Fri, 09 Aug 2019 09:47:30 GMT",
-        "Expires": "-1",
-        "Pragma": "no-cache",
-        "Server": "Microsoft-IIS\u002f10.0",
-        "Strict-Transport-Security": "max-age=31536000;includeSubDomains",
-        "X-AspNet-Version": "4.0.30319",
-        "X-Content-Type-Options": "nosniff",
-        "x-ms-keyvault-network-info": "addr=98.237.193.253;act_addr_fam=InterNetwork;",
-        "x-ms-keyvault-region": "westus",
-        "x-ms-keyvault-service-version": "1.1.0.875",
-        "x-ms-request-id": "bb58dd51-2918-422e-84e7-c7e52e21c8f6",
-        "X-Powered-By": "ASP.NET"
-      },
-      "ResponseBody": {
-        "recoveryId": "https:\u002f\u002fdotnettestvault.vault.azure.net\u002fdeletedkeys\u002f125853121",
-        "deletedDate": 1565344050,
-        "scheduledPurgeDate": 1573120050,
-        "key": {
-          "kid": "https:\u002f\u002fdotnettestvault.vault.azure.net\u002fkeys\u002f125853121\u002f2e9945ad56af45b1999f9d2a8bd6e438",
-          "kty": "RSA",
-          "key_ops": [
-            "encrypt",
-            "decrypt",
-            "sign",
-            "verify",
-            "wrapKey",
-            "unwrapKey"
-          ],
-          "n": "pWx-3irErwT94Ewwz7l79WjFTipiAxiBymNrLrKdk6NK_lm7wKxT1Fj8Zu9Z1sEvFp2WFQB4M_eb7akI7FDxA2KRV-HqfmCakYH0OxHbH5d_VC9ng4eA7wcEFy1fEWdXYKQgCGGaqvPJt3_O-Q-zletICkkLJ2yMVBzKaoF0sV2wMsUjfWAmAme6OIDPG_er32R_9H_vRCZqFYlkLzR0Hvt0kwUxdFkLdVxcR-hrPjRGhUOjNjIURlARDywAwSqPKgVWvmIWdunYXjaZ4_avrDN61GZ-OYHgzZUVt7Lsa7WKTuEpSoqJ_Gio630-uEGX1cPwYiigU0AnoxjfmN2LHQ",
-          "e": "AQAB"
-        },
-        "attributes": {
-          "enabled": true,
-          "created": 1565344049,
-          "updated": 1565344049,
-          "recoveryLevel": "Recoverable\u002bPurgeable"
-        }
-      }
-    },
-    {
-      "RequestUri": "https:\u002f\u002fdotnettestvault.vault.azure.net\u002fdeletedkeys\u002f125853121?api-version=7.1-preview",
-      "RequestMethod": "DELETE",
-      "RequestHeaders": {
-        "Accept": "application\u002fjson",
-        "Authorization": "Sanitized",
-        "Content-Type": "application\u002fjson",
-        "Request-Id": "|410a2da2-4e9928bed5806db0.",
-        "User-Agent": [
-          "azsdk-net-Security.KeyVault.Keys\u002f4.0.0-dev.20190809.1\u002bbf6dc88715a5e5de7b8e16b8d21a6608ca39b3f0",
-          "(.NET Core 4.6.27817.01; Microsoft Windows 10.0.18362 )"
-        ],
-        "x-ms-client-request-id": "a6419bc1637e3941724733c640f7d3ce",
-        "x-ms-return-client-request-id": "true"
-      },
-      "RequestBody": null,
-      "StatusCode": 204,
-      "ResponseHeaders": {
-        "Cache-Control": "no-cache",
-        "Date": "Fri, 09 Aug 2019 09:47:46 GMT",
-        "Expires": "-1",
-        "Pragma": "no-cache",
-        "Server": "Microsoft-IIS\u002f10.0",
-        "Strict-Transport-Security": "max-age=31536000;includeSubDomains",
-        "X-AspNet-Version": "4.0.30319",
-        "X-Content-Type-Options": "nosniff",
-        "x-ms-keyvault-network-info": "addr=98.237.193.253;act_addr_fam=InterNetwork;",
-        "x-ms-keyvault-region": "westus",
-        "x-ms-keyvault-service-version": "1.1.0.875",
-        "x-ms-request-id": "7d67f3d1-5b33-4227-a74f-27c5c4bcc0e7",
-        "X-Powered-By": "ASP.NET"
-      },
-      "ResponseBody": []
-=======
->>>>>>> 2d11c666
     }
   ],
   "Variables": {
